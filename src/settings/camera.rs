// SPDX-License-Identifier: GPL-3.0-or-later
use serde::de::{self, Deserialize, Deserializer, MapAccess, Visitor};
use serde_repr::Deserialize_repr;
use tracing::{debug, error, info, instrument, trace};

use std::borrow::Cow;
use std::fmt;
use std::time::Duration;

use super::i2c::I2cSettings;

// This enum is purely used to restrict the acceptable values for rotation
#[derive(Clone, Copy, Deserialize_repr, PartialEq, Debug)]
#[repr(u16)]
pub enum Rotation {
    Zero = 0,
    Ninety = 90,
    OneEighty = 180,
    TwoSeventy = 270,
}

impl Default for Rotation {
    fn default() -> Self {
        Self::Zero
    }
}

#[derive(Clone, Copy, Debug, PartialEq)]
pub struct CommonOptions {
    pub rotation: Rotation,
    pub flip_horizontal: bool,
    pub flip_vertical: bool,
    pub frame_rate: u8,
}

#[derive(Clone, Debug, PartialEq)]
pub enum CameraSettings {
    GridEye {
        i2c: I2cSettings,
        options: CommonOptions,
    },
}

const CAMERA_KINDS: &[&str] = &["grideye"];

const CAMERA_FIELDS: &[&str] = &[
    "kind",
    "bus",
    "address",
    "rotation",
    "flip_horizontal",
    "flip_vertical",
    "frame_rate",
];

// Manually implementing Derserialize as there isn't a way to derive a flattened enum
// implementation.
<<<<<<< HEAD
impl<'de: 'a, 'a> Deserialize<'de> for CameraSettings<'a> {
    #[instrument(skip(deserializer), err)]
=======
impl<'de> Deserialize<'de> for CameraSettings {
>>>>>>> 19dcbec7
    fn deserialize<D>(deserializer: D) -> Result<Self, D::Error>
    where
        D: Deserializer<'de>,
    {
        #[derive(serde::Deserialize)]
        #[serde(field_identifier, rename_all = "snake_case")]
        enum Field<'a> {
            Bus,
            Address,
            Rotation,
            FlipHorizontal,
            FlipVertical,
            FrameRate,
            Kind,
            Unknown(&'a str),
        }

        struct CameraVisitor;

        impl<'de> Visitor<'de> for CameraVisitor {
            type Value = CameraSettings;

            fn expecting(&self, f: &mut fmt::Formatter) -> fmt::Result {
                f.write_str("enum CameraSettings")
            }

            fn visit_map<V>(self, mut map: V) -> Result<CameraSettings, V::Error>
            where
                V: MapAccess<'de>,
            {
                let mut bus = None;
                let mut address = None;
                let mut rotation = None;
                let mut flip_horizontal = None;
                let mut flip_vertical = None;
                let mut frame_rate = None;
                let mut kind: Option<Cow<'_, str>> = None;
                while let Some(key) = map.next_key()? {
                    match key {
                        Field::Bus => {
                            if bus.is_some() {
                                return Err(de::Error::duplicate_field("bus"));
                            }
                            bus = Some(map.next_value()?);
                        }
                        Field::Address => {
                            if address.is_some() {
                                return Err(de::Error::duplicate_field("address"));
                            }
                            address = Some(map.next_value()?);
                        }
                        Field::Rotation => {
                            if rotation.is_some() {
                                return Err(de::Error::duplicate_field("rotation"));
                            }
                            rotation = Some(map.next_value()?);
                        }
                        Field::FlipHorizontal => {
                            if flip_horizontal.is_some() {
                                return Err(de::Error::duplicate_field("flip_horizontal"));
                            }
                            flip_horizontal = Some(map.next_value()?);
                        }
                        Field::FlipVertical => {
                            if flip_vertical.is_some() {
                                return Err(de::Error::duplicate_field("flip_vertical"));
                            }
                            flip_vertical = Some(map.next_value()?);
                        }
                        Field::FrameRate => {
                            if frame_rate.is_some() {
                                return Err(de::Error::duplicate_field("frame_rate"));
                            }
                            frame_rate = Some(map.next_value()?);
                        }
                        Field::Kind => {
                            if kind.is_some() {
                                return Err(de::Error::duplicate_field("kind"));
                            }
                            kind = Some(map.next_value()?);
                        }
                        Field::Unknown(_) => {}
                    }
                }
                // Required fields
                let bus = bus.ok_or_else(|| de::Error::missing_field("bus"))?;
                let address = address.ok_or_else(|| de::Error::missing_field("address"))?;
                let kind = kind.ok_or_else(|| de::Error::missing_field("kind"))?;
                // Fields with defaults
                let rotation: Rotation = rotation.unwrap_or_default();
                let flip_horizontal = flip_horizontal.unwrap_or(false);
                let flip_vertical = flip_vertical.unwrap_or(false);
                // Minimal check of frame_rate. Variants are expected to set frame_rate to an
                // actual value themselves below.
                // This can be simplified if the `option_result_contains` API gets standardized.
                if let Some(frame_rate) = frame_rate {
                    trace!(frame_rate, "checking for a positive frame rate");
                    if frame_rate == 0 {
                        return Err(serde::de::Error::invalid_value(
                            serde::de::Unexpected::Unsigned(0),
                            &"a frame rate greater than 0",
                        ));
                    }
                }
                let i2c = I2cSettings { bus, address };
                let options = CommonOptions {
                    rotation,
                    flip_horizontal,
                    flip_vertical,
                    frame_rate: frame_rate.clone().unwrap_or(1),
                };
<<<<<<< HEAD
                debug!(?options);
                match kind {
=======
                match kind.as_ref() {
>>>>>>> 19dcbec7
                    "grideye" => {
                        info!(camera_kind = kind, "using a GridEYE camera");
                        // The GridEYE only supports up to 10 FPS
                        let frame_rate = match frame_rate {
                            None => {
                                info!(frame_rate = 10, "defaulting to 10 FPS");
                                Ok(10)
                            }
                            Some(n @ 1..=10) => {
                                info!(frame_rate = n, "using provided frame rate");
                                Ok(n)
                            }
                            Some(n) => {
                                error!(frame_rate = n, "invalid frame rate");
                                Err(de::Error::invalid_value(
                                    de::Unexpected::Unsigned(n as u64),
                                    &"a frame rate between 1 and 10",
                                ))
                            }
                        }?;
                        // No base update syntax for enums :(
                        let options = CommonOptions {
                            rotation: options.rotation,
                            flip_horizontal: options.flip_horizontal,
                            flip_vertical: options.flip_vertical,
                            frame_rate,
                        };
                        Ok(CameraSettings::GridEye { i2c, options })
                    }
<<<<<<< HEAD
                    _ => {
                        error!(camera_kind = kind, "unknown camera kind");
                        Err(de::Error::unknown_variant(kind, CAMERA_KINDS))
                    }
=======
                    _ => Err(de::Error::unknown_variant(kind.as_ref(), CAMERA_KINDS)),
>>>>>>> 19dcbec7
                }
            }
        }
        // Just a "hint" that this is a struct when it's actually deserializing an enum.
        deserializer.deserialize_struct("CameraSettings", CAMERA_FIELDS, CameraVisitor)
    }
}

#[cfg(test)]
mod de_tests {
    // I'm not sure I need to include both TOML and JSON test cases, but v0v
    // Also missing pytest's parameterized tests here.
    use super::{CameraSettings, CommonOptions, Rotation};
    use crate::settings::i2c::{Bus, I2cSettings};

    #[test]
    fn error_0_frame_rate() {
        let source = r#"
        kind = "grideye"
        bus = 1
        address = 30
        frame_rate = 0
        "#;
        let parsed: Result<CameraSettings, _> = toml::from_str(source);
        assert!(
            parsed.is_err(),
            "Accepted invalid frame_rate value:\n{}",
            source
        );
    }

    #[test]
    fn error_invalid_rotation() {
        let source = r#"
        kind = "grideye"
        bus = 1
        address = 30
        rotation = 100
        "#;
        let parsed: Result<CameraSettings, _> = toml::from_str(source);
        assert!(
            parsed.is_err(),
            "Accepted invalid rotation value:\n{}",
            source
        );
    }

    #[test]
    fn error_bad_kind() {
        let source = r#"
        kind = "NotARealCamera"
        bus = 1
        address = 30
        "#;
        let parsed: Result<CameraSettings, _> = toml::from_str(source);
        assert!(
            parsed.is_err(),
            "Did not detect invalid camera kind in:\n{}",
            source
        );
    }

    #[test]
    fn error_extra() {
        let lines = [
            "kind = \"grideye\"",
            "bus = 1",
            "address = 30",
            "rotation = 180",
            "flip_horizontal = true",
            "flip_vertical = true",
            "frame_rate = 7",
        ];
        let full = lines.join("\n");
        for line in &lines {
            let source = full.clone() + line;
            let parsed: Result<CameraSettings, _> = toml::from_str(&source);
            assert!(
                parsed.is_err(),
                "Did not detect duplicate key in:\n{}",
                source
            );
        }
    }

    #[test]
    fn error_missing() {
        let lines = ["kind = \"grideye\"", "bus = 1", "address = 30"];
        for i in 0..lines.len() {
            let source = lines
                .iter()
                .enumerate()
                .filter(|(n, _)| *n != i)
                .map(|(_, v)| v.to_owned())
                .fold("".to_string(), |full, tail| full + "\n" + tail);
            let parsed: Result<CameraSettings, _> = toml::from_str(&source);
            assert!(
                parsed.is_err(),
                "Did not detect missing key from:\n{}",
                source
            );
        }
    }

    #[test]
    fn grideye_minimal_toml() {
        let source = r#"
        kind = "grideye"
        bus = 1
        address = 30
        "#;
        let parsed = toml::from_str(source);
        assert!(parsed.is_ok(), "Unable to parse TOML: {:?}", parsed);
        let parsed: CameraSettings = parsed.unwrap();
        let expected = CameraSettings::GridEye {
            i2c: I2cSettings {
                bus: Bus::Number(1),
                address: 30,
            },
            options: CommonOptions {
                rotation: Rotation::Zero,
                flip_horizontal: false,
                flip_vertical: false,
                frame_rate: 10,
            },
        };
        assert_eq!(parsed, expected);
    }

    #[test]
    fn grideye_minimal_json() {
        let source = r#"
        {
            "kind": "grideye",
            "bus": 1,
            "address": 30
        }"#;
        let parsed = serde_json::from_str(source);
        assert!(parsed.is_ok(), "Unable to parse JSON: {:?}", parsed);
        let parsed: CameraSettings = parsed.unwrap();
        let expected = CameraSettings::GridEye {
            i2c: I2cSettings {
                bus: Bus::Number(1),
                address: 30,
            },
            options: CommonOptions {
                rotation: Rotation::Zero,
                flip_horizontal: false,
                flip_vertical: false,
                frame_rate: 10,
            },
        };
        assert_eq!(parsed, expected);
    }

    #[test]
    fn grideye_full_toml_bus_num() {
        let source = r#"
        kind = "grideye"
        bus = 1
        address = 30
        rotation = 180
        flip_horizontal = true
        flip_vertical = true
        frame_rate = 7
        "#;
        let parsed = toml::from_str(source);
        assert!(parsed.is_ok(), "Unable to parse TOML: {:?}", parsed);
        let parsed: CameraSettings = parsed.unwrap();
        let expected = CameraSettings::GridEye {
            i2c: I2cSettings {
                bus: Bus::Number(1),
                address: 30,
            },
            options: CommonOptions {
                rotation: Rotation::OneEighty,
                flip_horizontal: true,
                flip_vertical: true,
                frame_rate: 7,
            },
        };
        assert_eq!(parsed, expected);
    }

    #[test]
    fn grideye_full_toml_bus_str() {
        let source = r#"
        kind = "grideye"
        bus = "1"
        address = 30
        rotation = 180
        flip_horizontal = true
        flip_vertical = true
        frame_rate = 7
        "#;
        let parsed = toml::from_str(source);
        assert!(parsed.is_ok(), "Unable to parse TOML: {:?}", parsed);
        let parsed: CameraSettings = parsed.unwrap();
        let expected = CameraSettings::GridEye {
            i2c: I2cSettings {
                bus: Bus::Path("1".to_string()),
                address: 30,
            },
            options: CommonOptions {
                rotation: Rotation::OneEighty,
                flip_horizontal: true,
                flip_vertical: true,
                frame_rate: 7,
            },
        };
        assert_eq!(parsed, expected);
    }

    #[test]
    fn grideye_full_json_bus_num() {
        let source = r#"
        {
            "kind": "grideye",
            "bus": 1,
            "address": 30,
            "rotation": 180,
            "flip_horizontal": true,
            "flip_vertical": true,
            "frame_rate": 7
        }"#;
        let parsed = serde_json::from_str(source);
        assert!(parsed.is_ok(), "Unable to parse JSON: {:?}", parsed);
        let parsed: CameraSettings = parsed.unwrap();
        let expected = CameraSettings::GridEye {
            i2c: I2cSettings {
                bus: Bus::Number(1),
                address: 30,
            },
            options: CommonOptions {
                rotation: Rotation::OneEighty,
                flip_horizontal: true,
                flip_vertical: true,
                frame_rate: 7,
            },
        };
        assert_eq!(parsed, expected);
    }

    #[test]
    fn grideye_full_json_bus_str() {
        let source = r#"
        {
            "kind": "grideye",
            "bus": "1",
            "address": 30,
            "rotation": 180,
            "flip_horizontal": true,
            "flip_vertical": true,
            "frame_rate": 7
        }"#;
        let parsed = serde_json::from_str(source);
        assert!(parsed.is_ok(), "Unable to parse JSON: {:?}", parsed);
        let parsed: CameraSettings = parsed.unwrap();
        let expected = CameraSettings::GridEye {
            i2c: I2cSettings {
                bus: Bus::Path("1".to_string()),
                address: 30,
            },
            options: CommonOptions {
                rotation: Rotation::OneEighty,
                flip_horizontal: true,
                flip_vertical: true,
                frame_rate: 7,
            },
        };
        assert_eq!(parsed, expected);
    }

    #[test]
    fn grideye_min_frame_rate() {
        let source = r#"
        kind = "grideye"
        bus = 1
        address = 30
        frame_rate = 1
        "#;
        let parsed: Result<CameraSettings, _> = toml::from_str(source);
        assert!(parsed.is_ok(), "Unable to parse TOML: {:?}", parsed);
        let parsed = parsed.unwrap();
        let expected = CameraSettings::GridEye {
            i2c: I2cSettings {
                bus: Bus::Number(1),
                address: 30,
            },
            options: CommonOptions {
                rotation: Rotation::Zero,
                flip_horizontal: false,
                flip_vertical: false,
                frame_rate: 1,
            },
        };
        assert_eq!(parsed, expected);
    }

    #[test]
    fn grideye_max_frame_rate() {
        let source = r#"
        kind = "grideye"
        bus = 1
        address = 30
        frame_rate = 10
        "#;
        let parsed: Result<CameraSettings, _> = toml::from_str(source);
        assert!(parsed.is_ok(), "Unable to parse TOML: {:?}", parsed);
        let parsed = parsed.unwrap();
        let expected = CameraSettings::GridEye {
            i2c: I2cSettings {
                bus: Bus::Number(1),
                address: 30,
            },
            options: CommonOptions {
                rotation: Rotation::Zero,
                flip_horizontal: false,
                flip_vertical: false,
                frame_rate: 10,
            },
        };
        assert_eq!(parsed, expected);
    }

    #[test]
    fn error_grideye_over_frame_rate() {
        let source = r#"
        kind = "grideye"
        bus = 1
        address = 30
        frame_rate = 11
        "#;
        let parsed: Result<CameraSettings, _> = toml::from_str(source);
        assert!(
            parsed.is_err(),
            "Accepted frame_rate greater than 10:\n{}",
            source
        );
    }
}

impl From<CommonOptions> for Duration {
    fn from(options: CommonOptions) -> Self {
        Self::from_millis(1000 / options.frame_rate as u64)
    }
}

impl From<CameraSettings> for I2cSettings {
    fn from(settings: CameraSettings) -> Self {
        match settings {
            CameraSettings::GridEye { i2c, options: _ } => i2c,
        }
    }
}

impl<'a> From<&'a CameraSettings> for &'a I2cSettings {
    fn from(settings: &'a CameraSettings) -> Self {
        match settings {
            CameraSettings::GridEye { i2c, options: _ } => i2c,
        }
    }
}

impl From<CameraSettings> for CommonOptions {
    fn from(settings: CameraSettings) -> Self {
        match settings {
            CameraSettings::GridEye {
                i2c: _,
                options: common_options,
            } => common_options,
        }
    }
}<|MERGE_RESOLUTION|>--- conflicted
+++ resolved
@@ -55,12 +55,8 @@
 
 // Manually implementing Derserialize as there isn't a way to derive a flattened enum
 // implementation.
-<<<<<<< HEAD
-impl<'de: 'a, 'a> Deserialize<'de> for CameraSettings<'a> {
+impl<'de> Deserialize<'de> for CameraSettings {
     #[instrument(skip(deserializer), err)]
-=======
-impl<'de> Deserialize<'de> for CameraSettings {
->>>>>>> 19dcbec7
     fn deserialize<D>(deserializer: D) -> Result<Self, D::Error>
     where
         D: Deserializer<'de>,
@@ -172,14 +168,10 @@
                     flip_vertical,
                     frame_rate: frame_rate.clone().unwrap_or(1),
                 };
-<<<<<<< HEAD
                 debug!(?options);
-                match kind {
-=======
                 match kind.as_ref() {
->>>>>>> 19dcbec7
                     "grideye" => {
-                        info!(camera_kind = kind, "using a GridEYE camera");
+                        info!(camera_kind = %kind, "using a GridEYE camera");
                         // The GridEYE only supports up to 10 FPS
                         let frame_rate = match frame_rate {
                             None => {
@@ -207,14 +199,10 @@
                         };
                         Ok(CameraSettings::GridEye { i2c, options })
                     }
-<<<<<<< HEAD
                     _ => {
-                        error!(camera_kind = kind, "unknown camera kind");
-                        Err(de::Error::unknown_variant(kind, CAMERA_KINDS))
+                        error!(camera_kind = %kind, "unknown camera kind");
+                        Err(de::Error::unknown_variant(kind.as_ref(), CAMERA_KINDS))
                     }
-=======
-                    _ => Err(de::Error::unknown_variant(kind.as_ref(), CAMERA_KINDS)),
->>>>>>> 19dcbec7
                 }
             }
         }
