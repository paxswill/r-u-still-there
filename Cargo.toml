[package]
authors = ["Will Ross <paxswill@paxswill.com>"]
edition = "2018"
license = "GPL-3.0-or-later"
name = "r-u-still-there"
repository = "https://git.sr.ht/~paxswill/r-u-still-there"
version = "0.3.0"
description = "Occupancy sensors for home automation using thermal cameras."
readme = "ReadMe.md"
resolver = "2"

[dependencies]
amg88 = "0.4.1"
anyhow = "1.0.44"
async-bincode = {version = "0.6.1", optional = true }
async-trait = "0.1.51"
base64 = "0.13.0"
bincode = { version = "1.3.3", optional = true }
bitvec = "0.22.3"
bytes = "1.1.0"
colorous = "1.0.5"
delegate = "0.6.1"
embedded-hal = "0.2.6"
fontdue = "0.6.2"
hex = { version = "0.4.3", features = ["serde"] }
hmac = "0.11.0"
http = "0.2.5"
i2cdev = "0.5.0"
itertools = "0.10.1"
imageproc = { version = "0.22.0", features = ["rayon"] }
lazy_static = "1.4.0"
linux-embedded-hal = "0.3.1"
lru = "0.7.0"
mac_address = { version = "1.1.2", features = ["serde"] }
machine-uid = "0.2.0"
mlx9064x = "0.2.1"
<<<<<<< HEAD
mozjpeg = { version = "0.9.1", optional = true }
ndarray = { version = "0.15.3", features = ["rayon"] }
=======
mozjpeg = { version = "0.9.1", optional = true, default-features = false }
ndarray = "0.15.3"
>>>>>>> a5248e2b
num-integer = "0.1.44"
num-traits = "0.2.14"
paste = "1.0.5"
parking_lot = { version = "0.11.2", optional = true }
pin-project = "1.0.8"
rayon = "1.5.1"
resize = { version = "0.7.2", optional = true }
rgb = { version = "0.8.27", optional = true }
rumqttc = "0.9.0"
serde = { version = "1.0.130", features = ["derive", "rc"] }
serde_json = "1.0.68"
serde_repr = "0.1.7"
serde_with = { version = "1.10", features = [] }
sha2 = "0.9.8"
tracing = "0.1.29"
tokio-rustls = "0.23.0"
toml = "0.5.8"
uuid = { version = "0.8.2", features = ["serde"] }
url = { version = "2.2.2", features = ["serde"] }
# Note: keep this in sync with the version of webpki used by tokio-rustls. If
# you don't, the build errors will be very confusing.
webpki-roots = "0.22"
# This version on webpki-roots is for rumqttc, which (as of 2021-10-23) depends
# on an older version.
webpki-roots-rumqttc = { version = "0.21", package = "webpki-roots" }

[dependencies.futures]
version = "0.3.17"
default-features = false
features = [
    "std",
    "async-await",
]

[dependencies.hyper]
features = ["stream"]
optional = true
version = "0.14.14"

[dependencies.image]
features = ["jpeg"]
default-features = false
version = "0.23.14"

[dependencies.structopt]
version = "0.3.25"
default-features = false
features = [
    "suggestions",
]

[dependencies.tokio]
features = ["io-util", "macros", "net", "rt-multi-thread", "time"]
version = "1.12.0"

[dependencies.tokio-stream]
features = ["time"]
version = "0.1.7"

[dependencies.tracing-futures]
features = ["tokio", "std-future", "futures-03"]
version = "0.2.5"

[dependencies.tracing-subscriber]
features = ["env-filter", "fmt", "ansi", "tracing-log", "local-time", "registry"]
default-features = false
version = "0.3.0"

[dependencies.warp]
default-features = false
version = "0.3.1"

[features]
# Use mozjpeg by default. mozjpeg is the difference 10 FPS taking <50% CPU on a
# Beaglebone and lagging because the CPU is pegged.
default = ["mjpeg", "mozjpeg", "piston_resize"]
mjpeg = ["hyper/stream", "tokio/sync", "tokio-stream/sync"]
# Enables recording the data read from cameras and later playing back that data.
# Useful mainly for development purposes, so you don't need an actual camera
# present as well as for benchmarking changes.
mock_camera = ["async-bincode", "bincode", "tokio/fs"]
piston_resize = ["resize", "rgb", "parking_lot"]
mozjpeg_simd = ["mozjpeg/with_simd"]

[dev-dependencies]
float-cmp = "0.9.0"
serde_test = "1.0.130"
tempfile = "3.2.0"
rand_core = "0.6.3"
rand_chacha = "0.3.1"
rand_distr = "0.4.2"

[package.metadata.deb]
# Required because the systemd .service file uses the `i2c` group and
# permissions that are set up by this package.
# TODO: At some point in the future, investigate if/how udev rules can be used
# to give a dynamic user permissions for an i2c device.
depends = "$auto, systemd, i2c-tools"
section = "misc"
priority = "optional"
maintainer-scripts = "debian/maintscripts"
conf-files = [
    "etc/r-u-still-there/config.toml",
]
features = ["mjpeg", "mozjpeg", "render_fontdue"]
separate-debug-symbols = true
assets = [
    ["target/release/r-u-still-there", "usr/bin/", "755"],
    ["config_example.toml", "etc/r-u-still-there/config.toml", "644"],
]
changelog = "debian/changelog"
revision = "1"

[package.metadata.deb.systemd-units]
unit-scripts = "debian/unit-scripts"
unit-name = "r-u-still-there"

[package.metadata.deb.variants.v6]
name = "r-u-still-there-v6"
provides = "r-u-still-there"

[package.metadata.deb.variants.v7]
name = "r-u-still-there-v7"
provides = "r-u-still-there"

[profile.dev]
# Unoptimized is so slow as to be unusable
opt-level = 3<|MERGE_RESOLUTION|>--- conflicted
+++ resolved
@@ -34,13 +34,8 @@
 mac_address = { version = "1.1.2", features = ["serde"] }
 machine-uid = "0.2.0"
 mlx9064x = "0.2.1"
-<<<<<<< HEAD
-mozjpeg = { version = "0.9.1", optional = true }
+mozjpeg = { version = "0.9.1", optional = true, default-features = false }
 ndarray = { version = "0.15.3", features = ["rayon"] }
-=======
-mozjpeg = { version = "0.9.1", optional = true, default-features = false }
-ndarray = "0.15.3"
->>>>>>> a5248e2b
 num-integer = "0.1.44"
 num-traits = "0.2.14"
 paste = "1.0.5"
