[package]
authors = ["Will Ross <paxswill@paxswill.com>"]
edition = "2018"
license = "GPL-3.0-or-later"
name = "r-u-still-there"
repository = "https://git.sr.ht/~paxswill/r-u-still-there"
version = "0.3.0"
description = "Occupancy sensors for home automation using thermal cameras."
readme = "ReadMe.md"
resolver = "2"

[dependencies]
amg88 = "0.4.1"
<<<<<<< HEAD
anyhow = "1.0"
async-bincode = {version = "0.6", optional = true }
async-trait = "0.1"
base64 = "0.13"
bincode = { version = "1.3", optional = true }
bitvec = "0.22"
bytes = "1.0.1"
colorous = "1.0.5"
delegate = "0.5"
embedded-hal = "0.2.5"
fontdue = { version = "0.5.2", optional = true }
hex = { version = "0.4", features = ["serde"] }
hmac = "0.11"
http = "0.2.4"
i2cdev = "0.4.4"
itertools = "0.10"
imageproc = { version = "0.22.0", features = ["rayon"] }
=======
anyhow = "1.0.44"
async-bincode = {version = "0.6.1", optional = true }
async-trait = "0.1.51"
base64 = "0.13.0"
bincode = { version = "1.3.3", optional = true }
bytes = "1.1.0"
colorous = "1.0.5"
delegate = "0.6.1"
embedded-hal = "0.2.6"
fontdue = "0.6.2"
hex = { version = "0.4.3", features = ["serde"] }
hmac = "0.11.0"
http = "0.2.5"
i2cdev = "0.5.0"
imageproc = "0.22.0"
>>>>>>> eb9e6c8f
lazy_static = "1.4.0"
linux-embedded-hal = "0.3.1"
lru = "0.7.0"
mac_address = { version = "1.1.2", features = ["serde"] }
machine-uid = "0.2.0"
mlx9064x = "0.2.1"
<<<<<<< HEAD
mozjpeg = { version = "0.8.24", optional = true }
ndarray = { version = "0.15.1", features = ["rayon"] }
num = { version = "0.4.0", default-features = false }
num-traits = "0.2.14"
paste = "1"
parking_lot = { version = "0.11", optional = true }
pin-project = "1"
pin-utils = "0.1.0"
rayon = "1.5"
resize = { version = "0.7.2", optional = true }
resvg = { version = "0.14.0", optional = true }
rgb = { version = "0.8.25", optional = true }
rumqttc = "0.8"
serde = { version = "1.0", features = ["derive", "rc"] }
serde_with = { version = "1.10", features = [] }
serde_json = "1.0"
serde_repr = "0.1"
sha2 = "0.9"
svg = { version = "0.9.1", optional = true }
tiny-skia = { version = "0.5.0", optional = true }
tracing = "0.1"
tokio-rustls = "0.22"
toml = "0.5"
uuid = { version = "0.8", features = ["serde"] }
url = { version = "2", features = ["serde"] }
usvg = { version = "0.14.0", optional = true }
=======
mozjpeg = { version = "0.9.1", optional = true }
ndarray = "0.15.3"
num-integer = "0.1.44"
num-traits = "0.2.14"
paste = "1.0.5"
parking_lot = { version = "0.11.2", optional = true }
pin-project = "1.0.8"
resize = { version = "0.7.2", optional = true }
rgb = { version = "0.8.27", optional = true }
rumqttc = "0.9.0"
serde = { version = "1.0.130", features = ["derive", "rc"] }
serde_json = "1.0.68"
serde_repr = "0.1.7"
sha2 = "0.9.8"
tracing = "0.1.29"
tokio-rustls = "0.23.0"
toml = "0.5.8"
uuid = { version = "0.8.2", features = ["serde"] }
url = { version = "2.2.2", features = ["serde"] }
>>>>>>> eb9e6c8f
# Note: keep this in sync with the version of webpki used by tokio-rustls. If
# you don't, the build errors will be very confusing.
webpki-roots = "0.22"
# This version on webpki-roots is for rumqttc, which (as of 2021-10-23) depends
# on an older version.
webpki-roots-rumqttc = { version = "0.21", package = "webpki-roots" }

[dependencies.futures]
version = "0.3.17"
default-features = false
features = [
    "std",
    "async-await",
]

[dependencies.hyper]
features = ["stream"]
optional = true
version = "0.14.14"

[dependencies.image]
features = ["jpeg"]
default-features = false
version = "0.23.14"

[dependencies.structopt]
version = "0.3.25"
default-features = false
features = [
    "suggestions",
]

[dependencies.tokio]
features = ["io-util", "macros", "net", "rt-multi-thread", "time"]
version = "1.12.0"

[dependencies.tokio-stream]
features = ["time"]
version = "0.1.7"

[dependencies.tracing-futures]
features = ["tokio", "std-future", "futures-03"]
version = "0.2.5"

[dependencies.tracing-subscriber]
features = ["env-filter", "fmt", "ansi", "tracing-log", "local-time", "registry"]
default-features = false
version = "0.3.0"

[dependencies.warp]
default-features = false
version = "0.3.1"

[features]
# Use mozjpeg by default. mozjpeg is the difference 10 FPS taking <50% CPU on a
# Beaglebone and lagging because the CPU is pegged.
default = ["mjpeg", "mozjpeg", "piston_resize"]
mjpeg = ["hyper/stream", "tokio/sync", "tokio-stream/sync"]
# Enables recording the data read from cameras and later playing back that data.
# Useful mainly for development purposes, so you don't need an actual camera
# present as well as for benchmarking changes.
mock_camera = ["async-bincode", "bincode", "tokio/fs"]
piston_resize = ["resize", "rgb", "parking_lot"]

[dev-dependencies]
float-cmp = "0.9.0"
<<<<<<< HEAD
fontdb = "0.5.1"
serde_test = "1.0"
tempfile = "3"
ttf-parser = "0.12.0"
rand_core = "0.6.3"
rand_chacha = "0.3.1"
rand_distr = "0.4.2"
=======
serde_test = "1.0.130"
tempfile = "3.2.0"
>>>>>>> eb9e6c8f

[package.metadata.deb]
# Required because the systemd .service file uses the `i2c` group and
# permissions that are set up by this package.
# TODO: At some point in the future, investigate if/how udev rules can be used
# to give a dynamic user permissions for an i2c device.
depends = "$auto, systemd, i2c-tools"
section = "misc"
priority = "optional"
maintainer-scripts = "debian/maintscripts"
conf-files = [
    "etc/r-u-still-there/config.toml",
]
features = ["mjpeg", "mozjpeg", "render_fontdue"]
separate-debug-symbols = true
assets = [
    ["target/release/r-u-still-there", "usr/bin/", "755"],
    ["config_example.toml", "etc/r-u-still-there/config.toml", "644"],
]
changelog = "debian/changelog"
revision = "1"

[package.metadata.deb.systemd-units]
unit-scripts = "debian/unit-scripts"
unit-name = "r-u-still-there"

[package.metadata.deb.variants.v6]
name = "r-u-still-there-v6"
provides = "r-u-still-there"

[package.metadata.deb.variants.v7]
name = "r-u-still-there-v7"
provides = "r-u-still-there"

[profile.dev]
# Unoptimized is so slow as to be unusable
opt-level = 3<|MERGE_RESOLUTION|>--- conflicted
+++ resolved
@@ -11,30 +11,12 @@
 
 [dependencies]
 amg88 = "0.4.1"
-<<<<<<< HEAD
-anyhow = "1.0"
-async-bincode = {version = "0.6", optional = true }
-async-trait = "0.1"
-base64 = "0.13"
-bincode = { version = "1.3", optional = true }
-bitvec = "0.22"
-bytes = "1.0.1"
-colorous = "1.0.5"
-delegate = "0.5"
-embedded-hal = "0.2.5"
-fontdue = { version = "0.5.2", optional = true }
-hex = { version = "0.4", features = ["serde"] }
-hmac = "0.11"
-http = "0.2.4"
-i2cdev = "0.4.4"
-itertools = "0.10"
-imageproc = { version = "0.22.0", features = ["rayon"] }
-=======
 anyhow = "1.0.44"
 async-bincode = {version = "0.6.1", optional = true }
 async-trait = "0.1.51"
 base64 = "0.13.0"
 bincode = { version = "1.3.3", optional = true }
+bitvec = "0.22.3"
 bytes = "1.1.0"
 colorous = "1.0.5"
 delegate = "0.6.1"
@@ -44,62 +26,35 @@
 hmac = "0.11.0"
 http = "0.2.5"
 i2cdev = "0.5.0"
-imageproc = "0.22.0"
->>>>>>> eb9e6c8f
+itertools = "0.10.1"
+imageproc = { version = "0.22.0", feautes = ["rayon"] }
 lazy_static = "1.4.0"
 linux-embedded-hal = "0.3.1"
 lru = "0.7.0"
 mac_address = { version = "1.1.2", features = ["serde"] }
 machine-uid = "0.2.0"
 mlx9064x = "0.2.1"
-<<<<<<< HEAD
-mozjpeg = { version = "0.8.24", optional = true }
-ndarray = { version = "0.15.1", features = ["rayon"] }
-num = { version = "0.4.0", default-features = false }
-num-traits = "0.2.14"
-paste = "1"
-parking_lot = { version = "0.11", optional = true }
-pin-project = "1"
-pin-utils = "0.1.0"
-rayon = "1.5"
-resize = { version = "0.7.2", optional = true }
-resvg = { version = "0.14.0", optional = true }
-rgb = { version = "0.8.25", optional = true }
-rumqttc = "0.8"
-serde = { version = "1.0", features = ["derive", "rc"] }
-serde_with = { version = "1.10", features = [] }
-serde_json = "1.0"
-serde_repr = "0.1"
-sha2 = "0.9"
-svg = { version = "0.9.1", optional = true }
-tiny-skia = { version = "0.5.0", optional = true }
-tracing = "0.1"
-tokio-rustls = "0.22"
-toml = "0.5"
-uuid = { version = "0.8", features = ["serde"] }
-url = { version = "2", features = ["serde"] }
-usvg = { version = "0.14.0", optional = true }
-=======
 mozjpeg = { version = "0.9.1", optional = true }
-ndarray = "0.15.3"
+ndarray = { version = "0.15.3", features = ["rayon"] }
 num-integer = "0.1.44"
 num-traits = "0.2.14"
 paste = "1.0.5"
 parking_lot = { version = "0.11.2", optional = true }
 pin-project = "1.0.8"
+rayon = "1.5.1"
 resize = { version = "0.7.2", optional = true }
 rgb = { version = "0.8.27", optional = true }
 rumqttc = "0.9.0"
 serde = { version = "1.0.130", features = ["derive", "rc"] }
 serde_json = "1.0.68"
 serde_repr = "0.1.7"
+serde_with = { version = "1.10", features = [] }
 sha2 = "0.9.8"
 tracing = "0.1.29"
 tokio-rustls = "0.23.0"
 toml = "0.5.8"
 uuid = { version = "0.8.2", features = ["serde"] }
 url = { version = "2.2.2", features = ["serde"] }
->>>>>>> eb9e6c8f
 # Note: keep this in sync with the version of webpki used by tokio-rustls. If
 # you don't, the build errors will be very confusing.
 webpki-roots = "0.22"
@@ -166,18 +121,11 @@
 
 [dev-dependencies]
 float-cmp = "0.9.0"
-<<<<<<< HEAD
-fontdb = "0.5.1"
-serde_test = "1.0"
-tempfile = "3"
-ttf-parser = "0.12.0"
+serde_test = "1.0.130"
+tempfile = "3.2.0"
 rand_core = "0.6.3"
 rand_chacha = "0.3.1"
 rand_distr = "0.4.2"
-=======
-serde_test = "1.0.130"
-tempfile = "3.2.0"
->>>>>>> eb9e6c8f
 
 [package.metadata.deb]
 # Required because the systemd .service file uses the `i2c` group and
